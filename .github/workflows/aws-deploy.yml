--- conflicted
+++ resolved
@@ -11,13 +11,8 @@
         default: 'micro'
         type: choice
         options:
-<<<<<<< HEAD
         - micro
         - production
-=======
-          - production
-          - staging
->>>>>>> f7dbc595
 
 jobs:
   test:
