--- conflicted
+++ resolved
@@ -11,13 +11,9 @@
         default: 'micro'
         type: choice
         options:
-<<<<<<< HEAD
           - production
           - staging
-=======
-        - micro
-        - production
->>>>>>> 5c73814f
+
 
 jobs:
   test:
